TEMPLATE = subdirs
SUBDIRS = \
    ut_mainwindow \
    ut_home \
    ut_desktop \
    ut_desktopview \
    ut_launcher \
    ut_launcherview \
    ut_launcherpage \
    ut_launcherpageview \
    ut_launcherbuttonview \
<<<<<<< HEAD
    ut_launcherdatastore \
    ut_statusarea \
    ut_statusareaview \
    ut_statusareawindow \
    ut_statusindicator \
=======
>>>>>>> 2b72514e
    ut_switcher \
    ut_switcherview \
    ut_switcherbutton \
    ut_switcherbuttonview \
    ut_switcherphysicsintegrationstrategy \
    ut_quicklaunchbar \
    ut_quicklaunchbarview \
    ut_duihomeshortcutmanager \
    ut_homeapplication \
    ut_windowinfo \
    ut_x11helper \
    ut_appletspace \
    ut_appletspaceview \
    ut_pagedviewport \
    ut_test

QMAKE_STRIP = echo

check.target = check
check.CONFIG = recursive
QMAKE_EXTRA_TARGETS += check

check-xml.target = check-xml
check-xml.CONFIG = recursive
QMAKE_EXTRA_TARGETS += check-xml

support_files.commands += $$PWD/gen-tests-xml.sh > $$OUT_PWD/tests.xml
support_files.target = support_files
support_files.files += $$OUT_PWD/tests.xml
support_files.path = /usr/share/duihomescreen-tests
support_files.CONFIG += no_check_exist

INSTALLS += support_files

QMAKE_CLEAN += **/*.log.xml ./coverage.log.xml **/*.log
<|MERGE_RESOLUTION|>--- conflicted
+++ resolved
@@ -9,14 +9,7 @@
     ut_launcherpage \
     ut_launcherpageview \
     ut_launcherbuttonview \
-<<<<<<< HEAD
     ut_launcherdatastore \
-    ut_statusarea \
-    ut_statusareaview \
-    ut_statusareawindow \
-    ut_statusindicator \
-=======
->>>>>>> 2b72514e
     ut_switcher \
     ut_switcherview \
     ut_switcherbutton \
