--- conflicted
+++ resolved
@@ -1,11 +1,3 @@
-<<<<<<< HEAD
-VERSION = 0.3.0
-MOC_DIR = .moc
-M_MGEN_OUTDIR = .gen
-OBJECTS_DIR = .obj
-=======
->>>>>>> 6caf6cf7
-
 # This file is part of lipstick, a QML desktop library
 #
 # This library is free software; you can redistribute it and/or
@@ -36,20 +28,9 @@
     target.path = /usr/lib64
 }
 
-<<<<<<< HEAD
 QMAKE_STRIP = echo
 OBJECTS_DIR = .obj
 MOC_DIR = .moc
-=======
-QT += network \
-    svg \
-    dbus \
-    xml \
-    declarative \
-    opengl
-
-system(m-servicefwgen -a com.meego.core.HomeScreen)
->>>>>>> 6caf6cf7
 
 PUBLICHEADERS += \
     homeapplication.h \
@@ -87,17 +68,8 @@
     components/launchermodel.cpp \
     components/switchermodel.cpp \
     components/switcherpixmapitem.cpp \
-<<<<<<< HEAD
-    components/statusbar.cpp
-
-LIBS += -lX11
-
-RESOURCES += \
-    res.qrc
-=======
     components/statusbar.cpp \
     components/windowmanager.cpp
->>>>>>> 6caf6cf7
 
 CONFIG += link_pkgconfig mobility qt warn_on depend_includepath qmake_cache target_qt
 MOBILITY += sensors
@@ -112,18 +84,11 @@
     warning("contentaction doesn't exist; falling back to exec - this may not work so great")
 }
 
-<<<<<<< HEAD
 QT += network \
     svg \
     dbus \
     xml \
     declarative
-=======
-MOC_DIR = .moc
-M_MGEN_OUTDIR = .gen
-OBJECTS_DIR = .obj
-QMAKE_STRIP = echo
->>>>>>> 6caf6cf7
 
 QMAKE_CXXFLAGS += \
     -Werror \
